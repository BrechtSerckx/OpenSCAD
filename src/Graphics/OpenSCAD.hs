{-# LANGUAGE FlexibleContexts #-}
{-# LANGUAGE FlexibleInstances #-}
{-# LANGUAGE GADTs #-}
{-# LANGUAGE OverloadedStrings #-}
{-# LANGUAGE StandaloneDeriving #-}

-- |
-- Module      : Graphics.OpenSCAD
-- Description : Type-checked wrappers for the OpenSCAD primitives.
-- Copyright   : &#xa9; Mike Meyer, 2014
-- License     : BSD4
-- Maintainer  : mwm@mired.org
-- Stability   : experimental
--
-- = Overview
--
-- The Graphics.OpenSCAD module provides abstract data types for creating
-- OpenSCAD model definitions calls, along with a function to render it
-- as a string, and some utilities. The primary goal is that the output
-- should always be valid OpenSCAD. If you manage to generate OpenSCAD
-- source that causes OpenSCAD to complain, please open an issue.
--
-- The primary effect of this is that Graphics.OpenSCAD distinguishes
-- between 2d and 3d 'Model's. If you want to mix them, you must
-- explicitly convert between them.  While two-dimensional model creation
-- could be polymorphic functions that create either, so that such models
-- could be treated as either 2d or 3d, you'd still have to explicitly
-- convert models whose type was fixed as 2d by a transformation, and
-- 'render' wouldn't work if the type was still ambiguous, ala @render $
-- square 2@.
--
-- = Usage
--
-- Standard usage is to have a @main@ function that looks like:
--
-- @
-- main = draw $ /Solid/
-- @
-- or
-- @
-- main = drawL $ [/Solid/]
-- @
--
-- and then set your IDE's compile command to use @runhaskell@ or
-- equivalent to run your code and send the output to a .scad file. Open
-- that file in OpenSCAD, and set it to automatically reload if the file
-- changes. Recompiling your program will cause the model to be loaded
-- and displayed by OpenSCAD.
--
-- The type constructors are not exported, with functions being exported
-- in their stead.  This allows extra checking to be done on those that
-- need it.  It also provides consistency, as otherwise you'd have to
-- remember whether 'box' is a constructor or a convenience function,
-- etc.
--
-- Because of this, the constructors are not documented, the exported
-- functions are. The documentation is generally just the corresponding
-- OpenSCAD function name, along with the names of the arguments from the
-- OpenSCAD documentation. If no OpenSCAD function name is given, then
-- it's the same as the 'Graphics.OpenSCAD' function. You should check
-- the OpenSCAD documentation for usage information.
--
-- = Oddities
--
-- 'importFile' has been left polymorphic. I couldn't find a sane way to
-- check that you're importing the right file type, so detecting such
-- errors - including importing a 3d file and trying to extrude it - have
-- to be left up to OpenSCAD in any case.  So for now, there's just
-- 'importFile'. This does create the oddity that if you import a file
-- and try and render it without doing something to indicate how many
-- dimensions it has (one of the transformations, an extrusion or
-- projection, or 'solid') you'll get a compile error because the type is
-- ambiguous. Later, this may turn into @import2d@ and @import3d@.
--
-- The interfaces for 'polygon's and 'polyhedron's is seriously different
-- from the OpenSCAD interface. Rather than expecting you to enter a list
-- of points and then references to them, you just enter the points
-- directly. If you really want to do it the OpenSCAD way, you can do
-- something like:
--
-- @
-- draw $ polyhedron [[(p 0, p 1, p 2), (p 0, p 2, p 3), ... ]]
-- where points = [.....]
--       p i = points !! i
-- @
--
-- Also, the OpenSCAD polyedron code recently changed. The old version
-- requires that the faces all be triangles, the new version allows for
-- them to be arbitrary polygons. 'Graphics.OpenSCAD' supports both: if
-- all your faces are triangles, it will use the old version. If some
-- have more points, the new version will be used. If any have fewer than
-- three points you get an error. At this time, no tests are done on the
-- faces. That will probably change in the future.
--
-- Finally, polygon and polyhedron can generate errors on input that
-- seems to generate proper solids. If you turn on 'View->Thrown
-- Together', you'll see it highlighting errors in the object.
--
-- Offset is missing even though it's documented, as it isn't supported
-- by a released version of OpenSCAD, so presumably subject to change. It
-- is implemented, but untested as yet. You can add it to the module's
-- export lists if you want to play with it.
module Graphics.OpenSCAD
  ( -- * Types

    -- ** A 'Model' to be rendered, and a 'Vector' that fixes the

    -- number of dimensions it has.
    Model,
    Vector,

    -- ** Types aliases with fixed dimensions
    Model2d,
    Model3d,
    Vector2d,
    Vector3d,
    --  ** Other type aliases
    Facets (..),
    TransMatrix,

    -- ** Type for 'unsafePolyhedron' 'Sides' argument
    Sides (..),

    -- ** Text Config
    TextConfig (..),
    defTextConfig,
    TextHAlign (..),
    TextVAlign (..),
    TextDirection (..),

    -- * Primitive creation

    -- ** 'Model2d's
    rectangle,
    square,
    circle,
    polygon,
    unsafePolygon,
    projection,
    text,
    offset,
    importFile,

    -- ** 'Model3d's
    sphere,
    box,
    cube,
    cylinder,
    obCylinder,
    polyhedron,
    unsafePolyhedron,
    multMatrix,
    linearExtrude,
    rotateExtrude,
    surface,

    -- * Functions

    -- ** Combinations
    union,
    intersection,
    difference,
    minkowski,
    hull,

    -- ** Transformations
    scale,
    resize,
    rotate2d,
    rotate3d,
    translate,
    mirror,
    color,
    transparent,
    up,

    -- ** Rendering
    render,
    renderL,

    -- ** 'Facet's.
    var,
    fn,
    fs,
    fa,
    def,

    -- ** General convenience functions
    diam,
    draw,
    drawL,
    (#),
    module Colours,
  )
where

import qualified Data.Char as Char
import Data.Colour (AlphaColour, Colour, alphaChannel, darken, over)
import Data.Colour.Names as Colours
import Data.Colour.SRGB (channelBlue, channelGreen, channelRed, toSRGB)
<<<<<<< HEAD
import Data.List (elemIndices, nub)
=======
import Data.LanguageCodes (ISO639_1)
import Data.List (elemIndices, intercalate, nub)
>>>>>>> 77535346
import Data.Maybe (catMaybes)
import qualified Data.Set as Set
import Prettyprinter ((<+>))
import qualified Prettyprinter as PP

-- A vector in 2 or 3-space. They are used in transformations of
-- 'Model's of their type.
class Eq a => Vector a where
  rVector :: a -> String
  toList :: a -> [Double]
  (#*) :: a -> a -> a -- cross product
  (#-) :: a -> a -> a -- difference between two vectors

  (#.) :: a -> a -> Double -- dot product
  v1 #. v2 = sum $ zipWith (*) (toList v1) (toList v2)

  isZero :: a -> Bool -- is a zero vector. Arguably should use eps.
  isZero = all (== 0) . toList

  collinear :: [a] -> Bool -- are all points collinear?
  collinear [] = False
  collinear [_] = False
  collinear [v1, v2] = v1 /= v2
  collinear (v1 : v2 : vs)
    | v1 /= v2 = all (\v -> isZero $ (v2 #- v1) #* (v1 #- v)) vs
    | otherwise = collinear (v2 : vs)

-- | 'Vector2d' is used where 'Graphics.OpenSCAD' expects an OpenSCAD
-- @vector@ of length 2.
type Vector2d = (Double, Double)

instance Vector Vector2d where
  rVector (x, y) = "[" ++ show x ++ "," ++ show y ++ "]"
  toList (x, y) = [x, y]
  (x1, y1) #- (x2, y2) = (x1 - x2, y1 - y2)
  (x1, y1) #* (x2, y2) = (0, x1 * y2 - y1 * x2) -- for purposes of collinear

-- | 'Vector3d' is used where 'Graphics.OpenSCAD' expects an OpenSCAD
-- @vector@ of length 3.
type Vector3d = (Double, Double, Double)

instance Vector Vector3d where
  rVector (x, y, z) = "[" ++ show x ++ "," ++ show y ++ "," ++ show z ++ "]"
  toList (x, y, z) = [x, y, z]
  (x1, y1, z1) #- (x2, y2, z2) = (x1 - x2, y1 - y2, z1 - z2)
  (x1, y1, z1) #* (x2, y2, z2) =
    ( y1 * z2 - z1 * y2,
      z1 * x2 - x1 * z2,
      x1 * y2 - y1 * x2
    )

-- Coplanar only makes sense for R3, so it's not part of the Vector class
coplanar :: [Vector3d] -> Bool
coplanar vs
  | length vs <= 3 = True -- by definition
  | collinear $ take 3 vs = coplanar $ tail vs
  | otherwise =
    all (\v -> (v3 #- v1) #. ((v2 #- v1) #* (v #- v3)) == 0) vs'
  where
    (v1 : v2 : v3 : vs') = vs

-- | A 4x4 transformation matrix specifying a complete 3-space
-- transform of a 'Model3d'.
type TransMatrix =
  ( (Double, Double, Double, Double),
    (Double, Double, Double, Double),
    (Double, Double, Double, Double),
    (Double, Double, Double, Double)
  )

-- While it's tempting to add more options to Solid, Shape or Model,
-- don't do it. Instead, add functions that add that functionality,
-- by building the appropriate structure, like cube vs. box.

-- | A 'Facet' is used to set one of the special variables that
-- control the mesh used during generation of circular objects. They
-- appear as arguments to various constructors, as well as in the
-- 'var' function to set them for the argument objects.
data Facets = Facets
  { facetFa :: Maybe Double,
    facetFs :: Maybe Double,
    facetFn :: Maybe Int
  }
  deriving (Show)

-- | A 'Join' controls how edges in a 'polygon' are joined by the
-- 'offset' operation.
data Join = Bevel | Round | Miter Double deriving (Show)

-- | A 'Shape' is a 2-dimensional primitive to be used in a 'Model2d'.
data Shape
  = Rectangle Double Double
  | Circle Double Facets
  | Polygon Int [Vector2d] [[Int]]
  | Text String TextConfig
  deriving (Show)

-- | The third argument to unsafePolyhedron is a 'Sides'.
data Sides = Faces [[Int]] | Triangles [[Int]] deriving (Show)

data TextHAlign = HLeft | HCenter | HRight
  deriving (Eq, Show)

data TextVAlign = VTop | VCenter | VBaseline | VBottom
  deriving (Eq, Show)

data TextDirection = LeftToRight | RightToLeft | TopToBottom | BottomToTop
  deriving (Eq, Show)

-- | Text configuration
data TextConfig = TextConfig
  { textSize :: Maybe Double,
    textFont :: Maybe String,
    textHAlign :: Maybe TextHAlign,
    textVAlign :: Maybe TextVAlign,
    textSpacing :: Maybe Double,
    textDirection :: Maybe TextDirection,
    textLanguage :: Maybe ISO639_1,
    textScript :: Maybe String,
    textFn :: Maybe Int
  }
  deriving (Eq, Show)

defTextConfig :: TextConfig
defTextConfig =
  TextConfig
    { textSize = Nothing,
      textFont = Nothing,
      textHAlign = Nothing,
      textVAlign = Nothing,
      textSpacing = Nothing,
      textDirection = Nothing,
      textLanguage = Nothing,
      textScript = Nothing,
      textFn = Nothing
    }

-- | A 'Solid' is a 3-dimensional primitive to be used in a 'Model3d'.
data Solid
  = Sphere Double Facets
  | Box Double Double Double
  | Cylinder Double Double Facets
  | ObCylinder Double Double Double Facets
  | Polyhedron Int [Vector3d] Sides
  | Surface FilePath Bool Int
  deriving (Show)

-- | A 'Transformation' is an OpenSCAD operator that changes an existing model
-- into another model
data UnaryOp v where
  Scale :: v -> UnaryOp v
  Resize :: v -> UnaryOp v
  Rotate2d :: Double -> UnaryOp Vector2d
  Rotate3d :: Vector3d -> UnaryOp Vector3d
  Translate :: v -> UnaryOp v
  Mirror :: v -> UnaryOp v
  Color :: Colour Double -> UnaryOp v
  Transparent :: AlphaColour Double -> UnaryOp v
  Offset :: Double -> Join -> UnaryOp Vector2d
  MultMatrix :: TransMatrix -> UnaryOp Vector3d

deriving instance Show (UnaryOp Vector2d)

deriving instance Show (UnaryOp Vector3d)

data BinaryOp v where
  Difference :: BinaryOp v

deriving instance Show (BinaryOp Vector2d)

deriving instance Show (BinaryOp Vector3d)

data ListOp v where
  Union :: ListOp v
  Intersection :: ListOp v
  Minkowski :: ListOp v
  Hull :: ListOp v

deriving instance Show (ListOp Vector2d)

deriving instance Show (ListOp Vector3d)

-- | A 'Model' is either a 'Model2d', a 'Model3d', a transformation of
-- a 'Model', a combination of 'Model's, or a 'Model' with it's
-- rendering tweaked by a 'Facet'. 'Model's can be rendered.
data Model v where
  Shape :: Shape -> Model2d
  Solid :: Solid -> Model3d
  UnaryOp :: UnaryOp v -> Model v -> Model v
  BinaryOp :: BinaryOp v -> Model v -> Model v -> Model v
  ListOp :: ListOp v -> [Model v] -> Model v
  Projection :: Bool -> Model3d -> Model2d
  LinearExtrude :: Double -> Double -> Vector2d -> Int -> Int -> Facets -> Model2d -> Model3d
  RotateExtrude :: Int -> Facets -> Model2d -> Model3d
  -- And oddball stuff control
  Import :: FilePath -> Model v
  Var :: Facets -> [Model v] -> Model v

deriving instance Show Model2d

deriving instance Show Model3d

-- | A two-dimensional model. Note that the types do not mix
-- implicitly. You must turn a 'Model2d' into a 'Model3d' using one of
-- 'linearExtrude', 'rotateExtrude', or 'solid'.
type Model2d = Model Vector2d

-- | A three-dimensional model. You can create a 'Model2d' from a
-- 'Model3d' using 'projection'.
type Model3d = Model Vector3d

-- Tools for creating 'Model2d's.

-- | Create a rectangular 'Model2d' with @rectangle /x-size y-size/@.
rectangle :: Double -> Double -> Model2d
rectangle w h = Shape $ Rectangle w h

-- | 'square' is a 'rectangle' with both sides the same size.
square :: Double -> Model2d
square s = rectangle s s

-- | Create a circular 'Model' with @circle /radius/ 'Facet'@.
circle :: Double -> Facets -> Model2d
circle r facets = Shape $ Circle r facets

-- | Project a 'Model3d' into a 'Model' with @projection /cut 'Model3d'/@.
projection :: Bool -> Model3d -> Model2d
projection = Projection

text :: String -> TextConfig -> Model2d
text t c =
  Shape $ Text t c

-- | Turn a list of lists of 'Vector2d's and an Int into @polygon
-- /convexity points path/@. The argument to polygon is the list of
-- paths that is the second argument to the OpenSCAD polygon function,
-- except the points are 'Vector2d's, not references to 'Vector2d's in
-- that functions points argument.  If you were just going to pass in
-- the points, it now needs to be in an extra level of 'List'.
polygon :: Int -> [[Vector2d]] -> Model2d
polygon convexity paths
  | any ((< 3) . length) paths = error "Polygon has fewer than 3 points."
  | any collinear paths = error "Points in polygon are collinear."
  | otherwise =
    let points = nub $ concat paths
     in Shape . Polygon convexity points $
          map (concatMap (`elemIndices` points)) paths

-- | This provides direct access to the OpenScad @polygon@ command for
-- performance reasons. This version uses the OpenSCAD arguments:
-- @polygon /convexity points path/@ to allow client code to save
-- space.  However, it bypasses all the checks done by
-- 'polygon', which need the other representation.
unsafePolygon :: Int -> [Vector2d] -> [[Int]] -> Model2d
unsafePolygon convexity points paths = Shape $ Polygon convexity points paths

-- | 'offset' a 'Model2d's edges by @offset /delta join/@.
offset :: Double -> Join -> Model2d -> Model2d
offset d j = UnaryOp (Offset d j)

-- Tools for creating Model3ds

-- | Create a sphere with @sphere /radius 'Facet'/@.
sphere :: Double -> Facets -> Model3d
sphere r f = Solid $ Sphere r f

-- | Create a box with @cube /x-size y-size z-size/@
box :: Double -> Double -> Double -> Model3d
box x y z = Solid $ Box x y z

-- | A convenience function for creating a cube as a 'box' with all
-- sides the same length.
cube :: Double -> Model3d
cube x = box x x x

-- | Create a cylinder with @cylinder /radius height 'Facet'/@.
cylinder :: Double -> Double -> Facets -> Model3d
cylinder h r f = Solid $ Cylinder h r f

-- | Create an oblique cylinder with @cylinder /radius1 height radius2 'Facet'/@.
obCylinder :: Double -> Double -> Double -> Facets -> Model Vector3d
obCylinder r1 h r2 f = Solid $ ObCylinder r1 h r2 f

-- | Turn a list of list of 'Vector3d's and an int into @polyhedron
-- /convexity points 'Sides'/@. The argument to polyhedron is the list
-- of paths that is the second argument to the OpenSCAD polyhedron
-- function, except the points are 'Vector3d's, not the references to
-- 'Vector3d's used in that functions @points@ argument.  The function
-- will build the appropriate function call, using @faces@ if you pass
-- in a side that uses more than 3 points, or @triangles@ if not. Note
-- that @faces@ doesn't work in older versions of OpenSCAD, and
-- @triangles@ is depreciated. Until a mechanism to set the version of
-- OpenSCAD is provided, generating the @faces@ version will cause an
-- error.
--
-- Passing in 'Sides' that have fewer than three points, have
-- collinear points or have points that aren't in the same plane is an
-- error that is caught by the library.
polyhedron :: Int -> [[Vector3d]] -> Model3d
polyhedron convexity paths
  | any ((< 3) . length) paths = error "Some face has fewer than 3 points."
  | any collinear paths = error "Some face has collinear points."
  | (not . all coplanar) paths = error "Some face isn't coplanar."
  | length vectors /= length (nub vectors) =
    error "Some faces have different orientation."
  | 2 * length edges /= length vectors = error "Some edges are not in two faces."
  | xCross headMax xMax tailMax > 0 =
    error "Face orientations are counterclockwise."
  | otherwise = Solid . Polyhedron convexity points $ sides sidesIn
  where
    vectors = concatMap (\p -> zip p (tail p ++ [head p])) paths
    edges = nub $ map (Set.fromList . \(a, b) -> [a, b]) vectors
    points = nub $ concat paths
    xMax = maximum points
    faceMax = head $ filter (elem xMax) paths
    (maxFirst, maxLast) = break (== xMax) faceMax
    (headMax, tailMax) =
      ( if null maxFirst
          then last maxLast
          else last maxFirst,
        if null (tail maxLast)
          then head maxFirst
          else head (tail maxLast)
      )
    xCross a b c = (\(a', _b', _c') -> a') $ (a #- b) #* (b #- c)
    sidesIn = map (concatMap (`elemIndices` points)) paths
    sides ss
      | any ((> 3) . length) ss = Faces ss
      | all ((== 3) . length) ss = Triangles ss
      | otherwise = error "Some faces have fewer than 3 points."

-- | This provides direct access to the OpenSCAD @polyhedron@ command
-- for performance reasons.  This version uses the OpenSCAD arguments:
-- @polyhedron /convexity points 'Sides'/@ to allow client code to
-- save space. However, it bypasses all the checks done by
-- 'polyhedron', which needs the other representation.
unsafePolyhedron :: Int -> [Vector3d] -> Sides -> Model3d
unsafePolyhedron convexity points sides = Solid $ Polyhedron convexity points sides

-- | Transform a 'Model3d' with a 'TransMatrix'
multMatrix :: TransMatrix -> Model3d -> Model3d
multMatrix m = UnaryOp (MultMatrix m)

-- | Extrude a 'Model2d' along a line with @linear_extrude@.
linearExtrude ::
  -- | height
  Double ->
  -- | twist
  Double ->
  -- | scale
  Vector2d ->
  -- | slices
  Int ->
  -- | convexity
  Int ->
  Facets ->
  -- | to extrude
  Model2d ->
  Model3d
linearExtrude = LinearExtrude

-- | Rotate a 'Model2d' around the origin with @rotate_extrude
-- /convexity 'Facet' 'Model'/@
rotateExtrude :: Int -> Facets -> Model2d -> Model3d
rotateExtrude = RotateExtrude

-- | Load a height map from a file with @surface /FilePath Invert Convexity/@.
surface :: FilePath -> Bool -> Int -> Model3d
surface f i c = Solid $ Surface f i c

-- And the one polymorphic function we have.

-- | 'importFile' is @import /filename/@.
importFile :: Vector v => FilePath -> Model v
importFile = Import

-- Transformations

-- | Scale a 'Model', the vector specifying the scale factor for each axis.
scale :: Vector v => v -> Model v -> Model v
scale v = UnaryOp (Scale v)

-- | Resize a 'Model' to occupy the dimensions given by the vector. Note that
-- this does nothing prior to the 2014 versions of OpenSCAD.
resize :: Vector v => v -> Model v -> Model v
resize v = UnaryOp (Resize v)

-- | Rotate a 'Model' around the z-axis
rotate2d :: Double -> Model2d -> Model2d
rotate2d th = UnaryOp (Rotate2d th)

-- | Rotate a 'Model' by different amounts around each of the three axis.
rotate3d :: Vector3d -> Model3d -> Model3d
rotate3d v = UnaryOp (Rotate3d v)

-- | Translate a 'Model' along a 'Vector'.
translate :: Vector v => v -> Model v -> Model v
translate v = UnaryOp (Translate v)

-- | Mirror a 'Model' across a plane intersecting the origin.
mirror :: Vector v => v -> Model v -> Model v
mirror v = UnaryOp (Mirror v)

-- | Render a 'Model' in a specific color. This doesn't use the
-- OpenSCAD color model, but instead uses the 'Data.Colour' model. The
-- 'Graphics.OpenSCAD' module rexports 'Data.Colour.Names' so you can
-- conveniently say @'color' 'red' /'Model'/@.
color :: Vector v => Colour Double -> Model v -> Model v
color c = UnaryOp (Color c)

-- | Render a 'Model' in a transparent color. This uses the
-- 'Data.Colour.AlphaColour' color model.
transparent :: Vector v => AlphaColour Double -> Model v -> Model v
transparent ac = UnaryOp (Transparent ac)

-- | A 'translate' that just goes up, since those seem to be common.
up :: Double -> Model3d -> Model3d
up f = translate (0, 0, f)

-- Combinations

-- | Create the union of a list of 'Model's.
union :: Vector v => [Model v] -> Model v
union = ListOp Union

-- | Create the intersection of a list of 'Model's.
intersection :: Vector v => [Model v] -> Model v
intersection = ListOp Intersection

-- | The difference between two 'Model's.
difference :: Vector v => Model v -> Model v -> Model v
difference = BinaryOp Difference

-- | The Minkowski sum of a list of 'Model's.
minkowski :: Vector v => [Model v] -> Model v
minkowski = ListOp Minkowski

-- | The convex hull of a list of 'Model's.
hull :: Vector v => [Model v] -> Model v
hull = ListOp Hull

-- | 'render' does all the real work. It will walk the AST for a 'Model',
-- returning an OpenSCAD program in a 'String'.
render :: Vector v => Model v -> String
render = show . PP.pretty

instance Vector v => PP.Pretty (Model v) where
  pretty =
    PP.group . \case
      Shape s -> PP.pretty s
      Solid s -> PP.pretty s
      UnaryOp op m -> renderTransform (PP.pretty op) [m]
      BinaryOp op m1 m2 -> renderTransform (PP.pretty op) [m1, m2]
      ListOp op ms -> renderTransform (PP.pretty op) ms
      Projection c m -> renderTransform (renderOperator "projection" [namedArg "cut" $ renderBool c]) [m]
      LinearExtrude h t sc sl c f m ->
        renderTransform
          ( renderOperator
              "linear_extrude"
              $ [ namedArg "height" $ PP.pretty h,
                  namedArg "twist" $ PP.pretty t,
                  namedArg "scale" $ PP.pretty $ rVector sc, -- FIXME
                  namedArg "slices" $ PP.pretty sl,
                  namedArg "convexity" $ PP.pretty c
                ]
                ++ facetsToArgs f
          )
          [m]
      RotateExtrude c f m ->
        renderTransform
          ( renderOperator "rotate_extrude" $
              namedArg "convexity" (PP.pretty c) : facetsToArgs f
          )
          [m]
      Import f -> renderAction "import" [PP.pretty $ "\"" ++ f ++ "\""]
      Var facets ss ->
        renderTransform
          (renderOperator "let" $ facetsToArgs facets)
          ss
    where
      renderTransform op ms = op <+> renderSubModels ms
      renderSubModels :: Vector v => [Model v] -> PP.Doc ann
      renderSubModels = \case
        [m] -> PP.nest 2 $ PP.line' <> PP.pretty m
        ms ->
          PP.braces
            . PP.enclose PP.line' PP.line'
            . PP.indent 2
            . PP.vsep
            $ PP.pretty <$> ms

instance Vector v => PP.Pretty (UnaryOp v) where
  pretty = \case
    Scale v -> renderOperator "scale" [PP.pretty $ rVector v]
    Resize v -> renderOperator "resize" [PP.pretty $ rVector v]
    Translate v -> renderOperator "translate" [PP.pretty $ rVector v]
    Rotate2d v -> renderOperator "rotate" [PP.pretty $ rVector ((0, 0, v) :: Vector3d)]
    Rotate3d v -> renderOperator "rotate" [PP.pretty $ rVector v]
    Mirror v -> renderOperator "mirror" [PP.pretty $ rVector v]
    MultMatrix (a, b, c, d) ->
      let q2list (w, x, y, z) = [w, x, y, z]
       in renderOperator
            "multmatrix"
            [PP.align . PP.list $ PP.list . fmap PP.pretty . q2list <$> [a, b, c, d]]
    Color c ->
      let r = toSRGB c
       in renderOperator
            "color"
            [PP.pretty $ rVector (channelRed r, channelGreen r, channelBlue r)]
    Transparent c ->
      renderOperator
        "color"
        [PP.list $ PP.pretty <$> [channelRed r, channelGreen r, channelBlue r, a]]
      where
        r = toSRGB $ toPure c
        a = alphaChannel c
        toPure ac = if a > 0 then darken (recip a) (ac `over` black) else black
    Offset d j ->
      let join = case j of
            Bevel -> namedArg "join_type" "bevel"
            Round -> namedArg "join_type" "round"
            Miter l -> namedArg "miter_limit" $ PP.pretty l
       in renderOperator "offset" [namedArg "delta" $ PP.pretty d, join]

instance Vector v => PP.Pretty (BinaryOp v) where
  pretty = \case
    Difference -> renderOperator "difference" []

instance Vector v => PP.Pretty (ListOp v) where
  pretty = \case
    Union -> renderOperator "union" []
    Intersection -> renderOperator "intersection" []
    Minkowski -> renderOperator "minkowski" []
    Hull -> renderOperator "hull" []

instance PP.Pretty Shape where
  pretty = \case
    Rectangle r f -> renderAction "square" [PP.list $ PP.pretty <$> [r, f]]
    Circle r facets ->
      renderAction "circle" $ PP.pretty r : facetsToArgs facets
    Polygon c points paths ->
      renderAction
        "polygon"
        [ namedArg "points" . PP.list $ PP.pretty . rVector <$> points,
          namedArg "paths" $ PP.pretty paths,
          namedArg "convexity" $ PP.pretty c
        ]

<<<<<<< HEAD
renderAction :: PP.Doc ann -> [PP.Doc ann] -> PP.Doc ann
renderAction name args =
  PP.group $
    name
      <> PP.tupled args
      <> PP.semi

renderOperator :: PP.Doc ann -> [PP.Doc ann] -> PP.Doc ann
renderOperator name args = PP.group $ name <> PP.align (PP.tupled args)

renderBool :: Bool -> PP.Doc ann
renderBool b = if b then "true" else "false"

namedArg :: PP.Doc ann -> PP.Doc ann -> PP.Doc ann
namedArg name val = name <> "=" <> val

instance PP.Pretty Solid where
  pretty = \case
    Sphere x f ->
      renderAction "sphere" (PP.pretty x : facetsToArgs f)
    Box x y z ->
      renderAction "cube" [PP.list $ PP.pretty <$> [x, y, z]]
    Cylinder r h f ->
      renderAction "cylinder" $
        [namedArg "r" $ PP.pretty r, namedArg "h" $ PP.pretty h] ++ facetsToArgs f
    ObCylinder r1 h r2 f ->
      renderAction "cylinder" $
        [namedArg "r1" $ PP.pretty r1, namedArg "h" $ PP.pretty h, namedArg "r2" $ PP.pretty r2]
          ++ facetsToArgs f
    Polyhedron c ps ss ->
      let sides = case ss of
            Faces vs -> namedArg "faces" . PP.list $ PP.pretty <$> vs
            Triangles vs -> namedArg "triangles" . PP.list $ PP.pretty <$> vs
       in renderAction
            "polyhedron"
            [ namedArg "points" . PP.list $ PP.pretty . rVector <$> ps,
              sides,
              namedArg "convexity" $ PP.pretty c
            ]
    Surface f i c ->
      renderAction
        "surface"
        [ namedArg "file" $ PP.dquotes (PP.pretty f),
          namedArg "invert" $ renderBool i,
          namedArg "convexity" $ PP.pretty c
        ]
=======
renderBinaryOp :: Vector v => BinaryOp v -> Model v -> Model v -> String
renderBinaryOp = \case
  Difference -> renderOp "difference" []
  where
    renderOp name args m1 m2 = renderOperator name args [m1, m2]

renderListOp :: Vector v => ListOp v -> [Model v] -> String
renderListOp = \case
  Union -> renderOp "union" []
  Intersection -> renderOp "intersection" []
  Minkowski -> renderOp "minkowski" []
  Hull -> renderOp "hull" []
  where
    renderOp name args ms = renderOperator name args ms

-- utility for rendering Shapes.
renderShape :: Shape -> String
renderShape = \case
  Rectangle r f ->
    renderAction "square" [renderList [show r, show f]]
  Circle r facets ->
    renderAction "circle" $ show r : renderFacets facets
  Polygon c points paths ->
    renderAction
      "polygon"
      [ namedArg "points" . renderList $ rVector <$> points,
        namedArg "paths" $ show paths,
        namedArg "convexity" $ show c
      ]
  Text t c ->
    renderAction "text" $
      namedArg "text" (show t) : renderTextConfig c

renderAction :: String -> [String] -> String
renderAction name args = name ++ renderArgs args ++ ";\n"

renderOperator :: Vector v => String -> [String] -> [Model v] -> String
renderOperator name args ms =
  let renderMs = case ms of
        [m] -> render m
        _ -> "{" ++ concatMap render ms ++ "}"
   in name ++ renderArgs args ++ " " ++ renderMs

renderBool :: Bool -> String
renderBool b = if b then "true" else "false"

renderArgs :: [String] -> String
renderArgs args = "(" ++ intercalate "," args ++ ")"

namedArg :: String -> String -> String
namedArg name val = name ++ "=" ++ val

renderList :: [String] -> String
renderList l = "[" ++ intercalate "," l ++ "]"

-- | Render `TextConfig` as args
renderTextConfig :: TextConfig -> [String]
renderTextConfig (TextConfig mSize mFont mHAlign mVAlign mSpacing mDirection mLanguage mScript mFn) =
  catMaybes
    [ namedArg "size" . show <$> mSize,
      namedArg "font" . show <$> mFont,
      namedArg "halign" . renderTextHAlign <$> mHAlign,
      namedArg "valign" . renderTextVAlign <$> mVAlign,
      namedArg "spacing" . show <$> mSpacing,
      namedArg "direction" . renderTextDirection <$> mDirection,
      namedArg "language" . show . map Char.toLower . show <$> mLanguage,
      namedArg "script" . show <$> mScript,
      namedArg "$fn" . show <$> mFn
    ]

renderTextHAlign :: TextHAlign -> String
renderTextHAlign =
  show . \case
    HLeft -> "left"
    HCenter -> "center"
    HRight -> "right"

renderTextVAlign :: TextVAlign -> String
renderTextVAlign =
  show . \case
    VTop -> "top"
    VCenter -> "center"
    VBaseline -> "baseline"
    VBottom -> "bottom"

renderTextDirection :: TextDirection -> String
renderTextDirection =
  show . \case
    LeftToRight -> "ltr"
    RightToLeft -> "rtl"
    TopToBottom -> "ttb"
    BottomToTop -> "btt"

-- utility for rendering Joins
renderJoin :: Join -> String
renderJoin Bevel = namedArg "join_type" "bevel"
renderJoin Round = namedArg "join_type" "round"
renderJoin (Miter l) = namedArg "miter_limit" $ show l

-- utilities for rendering Solids.
renderSolid :: Solid -> String
renderSolid = \case
  Sphere x f ->
    renderAction "sphere" (show x : renderFacets f)
  Box x y z ->
    renderAction "cube" [renderList [show x, show y, show z]]
  Cylinder r h f ->
    renderAction "cylinder" $
      [namedArg "r" $ show r, namedArg "h" $ show h] ++ renderFacets f
  ObCylinder r1 h r2 f ->
    renderAction "cylinder" $
      [namedArg "r1" $ show r1, namedArg "h" $ show h, namedArg "r2" $ show r2]
        ++ renderFacets f
  Polyhedron c ps ss ->
    renderAction
      "polyhedron"
      [ namedArg "points" . renderList $ rVector <$> ps,
        renderSidesArgs ss,
        namedArg "convexity" $ show c
      ]
  Surface f i c ->
    renderAction
      "surface"
      [ namedArg "file" ("\"" ++ f ++ "\""),
        namedArg "invert" $ renderBool i,
        namedArg "convexity" $ show c
      ]

-- render a Sides.
renderSidesArgs :: Sides -> String
renderSidesArgs (Faces vs) = namedArg "faces" . renderList $ show <$> vs
renderSidesArgs (Triangles vs) = namedArg "triangles" . renderList $ show <$> vs
>>>>>>> 77535346

-- | A convenience function to render a list of 'Model's by taking
-- their union.
renderL :: Vector v => [Model v] -> String
renderL = render . union

-- | A convenience function to write the rendered 'Model' to
-- standard output.
draw :: Vector v => Model v -> IO ()
draw = putStrLn . render

-- | A convenience function to write a 'union' of 'Model's to
-- standard output.
drawL :: Vector v => [Model v] -> IO ()
drawL = draw . ListOp Union

facetsToArgs :: Facets -> [PP.Doc ann]
facetsToArgs (Facets fa' fs' fn') =
  catMaybes
    [ namedArg "$fa" . PP.pretty <$> fa',
      namedArg "$fs" . PP.pretty <$> fs',
      namedArg "$fn" . PP.pretty <$> fn'
    ]

-- | 'var' uses @assign@ to set a 'Facet' variable for it's 'Model's.
var :: Facets -> [Model v] -> Model v
var = Var

-- | 'fa' is used to set the @$fa@ variable in a 'Facet' or 'var'.
fa :: Double -> Facets
fa a = Facets (Just a) Nothing Nothing

-- | 'fs' is used to set the @$fs@ variable in a 'Facet' or 'var'.
fs :: Double -> Facets
fs a = Facets Nothing (Just a) Nothing

-- | 'fn' is used to set the @$fn@ variable in a 'Facet' or 'var'.
fn :: Int -> Facets
fn a = Facets Nothing Nothing (Just a)

def :: Facets
def = Facets Nothing Nothing Nothing

-- And one last convenience function.

-- | Use 'diam' to turn a diameter into a radius for circles, spheres, etc.
diam :: Double -> Double
diam = (/ 2)

instance Semigroup Model2d where
  Shape (Rectangle 0 0) <> b = b
  a <> Shape (Rectangle 0 0) = a
  a <> b = union [a, b]

instance Semigroup Model3d where
  Solid (Box 0 0 0) <> b = b
  a <> Solid (Box 0 0 0) = a
  a <> b = union [a, b]

-- Now, let Haskell work it's magic
instance Monoid Model2d where
  mempty = Shape $ Rectangle 0 0
  mconcat [a] = a
  mconcat as = union as

instance Monoid Model3d where
  mempty = Solid $ Box 0 0 0
  mconcat [a] = a
  mconcat as = union as

-- | You can use '(#)' to write transformations in a more readable postfix form,
--   cube 3 # color red # translate (-3, -3, -3)
infixl 8 #

(#) :: a -> (a -> c) -> c
(#) = flip ($)<|MERGE_RESOLUTION|>--- conflicted
+++ resolved
@@ -198,12 +198,8 @@
 import Data.Colour (AlphaColour, Colour, alphaChannel, darken, over)
 import Data.Colour.Names as Colours
 import Data.Colour.SRGB (channelBlue, channelGreen, channelRed, toSRGB)
-<<<<<<< HEAD
 import Data.List (elemIndices, nub)
-=======
 import Data.LanguageCodes (ISO639_1)
-import Data.List (elemIndices, intercalate, nub)
->>>>>>> 77535346
 import Data.Maybe (catMaybes)
 import qualified Data.Set as Set
 import Prettyprinter ((<+>))
@@ -751,8 +747,48 @@
           namedArg "paths" $ PP.pretty paths,
           namedArg "convexity" $ PP.pretty c
         ]
-
-<<<<<<< HEAD
+    Text t c ->
+      renderAction "text" $
+        namedArg "text" (PP.dquotes $ PP.pretty t) : renderTextConfig c
+
+-- | Render `TextConfig` as args
+renderTextConfig :: TextConfig -> [PP.Doc ann]
+renderTextConfig (TextConfig mSize mFont mHAlign mVAlign mSpacing mDirection mLanguage mScript mFn) =
+  catMaybes
+    [ namedArg "size" . PP.pretty <$> mSize,
+      namedArg "font" . PP.dquotes . PP.pretty <$> mFont,
+      namedArg "halign" . renderTextHAlign <$> mHAlign,
+      namedArg "valign" . renderTextVAlign <$> mVAlign,
+      namedArg "spacing" . PP.pretty <$> mSpacing,
+      namedArg "direction" . renderTextDirection <$> mDirection,
+      namedArg "language" . PP.dquotes . PP.pretty . map Char.toLower . show <$> mLanguage,
+      namedArg "script" . PP.dquotes . PP.pretty <$> mScript,
+      namedArg "$fn" . PP.pretty <$> mFn
+    ]
+
+renderTextHAlign :: TextHAlign -> PP.Doc ann
+renderTextHAlign =
+  PP.dquotes . \case
+    HLeft -> "left"
+    HCenter -> "center"
+    HRight -> "right"
+
+renderTextVAlign :: TextVAlign -> PP.Doc ann
+renderTextVAlign =
+  PP.dquotes . \case
+    VTop -> "top"
+    VCenter -> "center"
+    VBaseline -> "baseline"
+    VBottom -> "bottom"
+
+renderTextDirection :: TextDirection -> PP.Doc ann
+renderTextDirection =
+  PP.dquotes . \case
+    LeftToRight -> "ltr"
+    RightToLeft -> "rtl"
+    TopToBottom -> "ttb"
+    BottomToTop -> "btt"
+
 renderAction :: PP.Doc ann -> [PP.Doc ann] -> PP.Doc ann
 renderAction name args =
   PP.group $
@@ -799,140 +835,6 @@
           namedArg "invert" $ renderBool i,
           namedArg "convexity" $ PP.pretty c
         ]
-=======
-renderBinaryOp :: Vector v => BinaryOp v -> Model v -> Model v -> String
-renderBinaryOp = \case
-  Difference -> renderOp "difference" []
-  where
-    renderOp name args m1 m2 = renderOperator name args [m1, m2]
-
-renderListOp :: Vector v => ListOp v -> [Model v] -> String
-renderListOp = \case
-  Union -> renderOp "union" []
-  Intersection -> renderOp "intersection" []
-  Minkowski -> renderOp "minkowski" []
-  Hull -> renderOp "hull" []
-  where
-    renderOp name args ms = renderOperator name args ms
-
--- utility for rendering Shapes.
-renderShape :: Shape -> String
-renderShape = \case
-  Rectangle r f ->
-    renderAction "square" [renderList [show r, show f]]
-  Circle r facets ->
-    renderAction "circle" $ show r : renderFacets facets
-  Polygon c points paths ->
-    renderAction
-      "polygon"
-      [ namedArg "points" . renderList $ rVector <$> points,
-        namedArg "paths" $ show paths,
-        namedArg "convexity" $ show c
-      ]
-  Text t c ->
-    renderAction "text" $
-      namedArg "text" (show t) : renderTextConfig c
-
-renderAction :: String -> [String] -> String
-renderAction name args = name ++ renderArgs args ++ ";\n"
-
-renderOperator :: Vector v => String -> [String] -> [Model v] -> String
-renderOperator name args ms =
-  let renderMs = case ms of
-        [m] -> render m
-        _ -> "{" ++ concatMap render ms ++ "}"
-   in name ++ renderArgs args ++ " " ++ renderMs
-
-renderBool :: Bool -> String
-renderBool b = if b then "true" else "false"
-
-renderArgs :: [String] -> String
-renderArgs args = "(" ++ intercalate "," args ++ ")"
-
-namedArg :: String -> String -> String
-namedArg name val = name ++ "=" ++ val
-
-renderList :: [String] -> String
-renderList l = "[" ++ intercalate "," l ++ "]"
-
--- | Render `TextConfig` as args
-renderTextConfig :: TextConfig -> [String]
-renderTextConfig (TextConfig mSize mFont mHAlign mVAlign mSpacing mDirection mLanguage mScript mFn) =
-  catMaybes
-    [ namedArg "size" . show <$> mSize,
-      namedArg "font" . show <$> mFont,
-      namedArg "halign" . renderTextHAlign <$> mHAlign,
-      namedArg "valign" . renderTextVAlign <$> mVAlign,
-      namedArg "spacing" . show <$> mSpacing,
-      namedArg "direction" . renderTextDirection <$> mDirection,
-      namedArg "language" . show . map Char.toLower . show <$> mLanguage,
-      namedArg "script" . show <$> mScript,
-      namedArg "$fn" . show <$> mFn
-    ]
-
-renderTextHAlign :: TextHAlign -> String
-renderTextHAlign =
-  show . \case
-    HLeft -> "left"
-    HCenter -> "center"
-    HRight -> "right"
-
-renderTextVAlign :: TextVAlign -> String
-renderTextVAlign =
-  show . \case
-    VTop -> "top"
-    VCenter -> "center"
-    VBaseline -> "baseline"
-    VBottom -> "bottom"
-
-renderTextDirection :: TextDirection -> String
-renderTextDirection =
-  show . \case
-    LeftToRight -> "ltr"
-    RightToLeft -> "rtl"
-    TopToBottom -> "ttb"
-    BottomToTop -> "btt"
-
--- utility for rendering Joins
-renderJoin :: Join -> String
-renderJoin Bevel = namedArg "join_type" "bevel"
-renderJoin Round = namedArg "join_type" "round"
-renderJoin (Miter l) = namedArg "miter_limit" $ show l
-
--- utilities for rendering Solids.
-renderSolid :: Solid -> String
-renderSolid = \case
-  Sphere x f ->
-    renderAction "sphere" (show x : renderFacets f)
-  Box x y z ->
-    renderAction "cube" [renderList [show x, show y, show z]]
-  Cylinder r h f ->
-    renderAction "cylinder" $
-      [namedArg "r" $ show r, namedArg "h" $ show h] ++ renderFacets f
-  ObCylinder r1 h r2 f ->
-    renderAction "cylinder" $
-      [namedArg "r1" $ show r1, namedArg "h" $ show h, namedArg "r2" $ show r2]
-        ++ renderFacets f
-  Polyhedron c ps ss ->
-    renderAction
-      "polyhedron"
-      [ namedArg "points" . renderList $ rVector <$> ps,
-        renderSidesArgs ss,
-        namedArg "convexity" $ show c
-      ]
-  Surface f i c ->
-    renderAction
-      "surface"
-      [ namedArg "file" ("\"" ++ f ++ "\""),
-        namedArg "invert" $ renderBool i,
-        namedArg "convexity" $ show c
-      ]
-
--- render a Sides.
-renderSidesArgs :: Sides -> String
-renderSidesArgs (Faces vs) = namedArg "faces" . renderList $ show <$> vs
-renderSidesArgs (Triangles vs) = namedArg "triangles" . renderList $ show <$> vs
->>>>>>> 77535346
 
 -- | A convenience function to render a list of 'Model's by taking
 -- their union.
